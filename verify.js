var JsonWebTokenError = require('./lib/JsonWebTokenError');
var NotBeforeError    = require('./lib/NotBeforeError');
var TokenExpiredError = require('./lib/TokenExpiredError');
var decode            = require('./decode');
var timespan          = require('./lib/timespan');
var ed25519Utils      = require('./lib/ed25519Utils');
var jws               = require('jws');
<<<<<<< HEAD
var xtend             = require('xtend');
var ed25519           = require('ed25519');
var util              = require('util');
=======
>>>>>>> 21137336

module.exports = function (jwtString, secretOrPublicKey, options, callback) {
  if ((typeof options === 'function') && !callback) {
    callback = options;
    options = {};
  }

  if (!options) {
    options = {};
  }

  //clone this object since we are going to mutate it.
  options = Object.assign({}, options);

  var done;

  if (callback) {
    done = callback;
  } else {
    done = function(err, data) {
      if (err) throw err;
      return data;
    };
  }

  // secretOrPublicKey may be an object of the format: { "algorithm": ..., "key": ... }
  if (secretOrPublicKey && secretOrPublicKey.algorithm) {
    if (options.algorithm) {
      if (options.algorithm !== secretOrPublicKey.algorithm) {
        return done(new JsonWebTokenError('The algorithm specified in the key is different from the algorithm specified in the options'));
      }
    } else {
      options.algorithm = secretOrPublicKey.algorithm;
    }
    secretOrPublicKey = secretOrPublicKey.key;
  }

  if (options.clockTimestamp && typeof options.clockTimestamp !== 'number') {
    return done(new JsonWebTokenError('clockTimestamp must be a number'));
  }

  var clockTimestamp = options.clockTimestamp || Math.floor(Date.now() / 1000);

  if (!jwtString){
    return done(new JsonWebTokenError('jwt must be provided'));
  }

  if (typeof jwtString !== 'string') {
    return done(new JsonWebTokenError('jwt must be a string'));
  }

  var parts = jwtString.split('.');

  if (parts.length !== 3){
    return done(new JsonWebTokenError('jwt malformed'));
  }

  var hasSignature = parts[2].trim() !== '';

  if (!hasSignature && secretOrPublicKey){
    return done(new JsonWebTokenError('jwt signature is required'));
  }

  if (hasSignature && !secretOrPublicKey) {
    return done(new JsonWebTokenError('secret or public key must be provided'));
  }

  if (!options.algorithm) {
    var assumedAlgorithms = ~(secretOrPublicKey || '').toString().indexOf('BEGIN CERTIFICATE') ||
                         ~(secretOrPublicKey || '').toString().indexOf('BEGIN PUBLIC KEY') ?
                          [ 'RS256','RS384','RS512','ES256','ES384','ES512' ] :
                         ~(secretOrPublicKey || '').toString().indexOf('BEGIN RSA PUBLIC KEY') ?
                          [ 'RS256','RS384','RS512' ] :
                          [ 'HS256','HS384','HS512' ];
    // We intentionally don't tell the user that his algorithm might be "none".
    return done(new JsonWebTokenError('algorithm must be specified in the options or in the key. Looking at the key, it is probably one of: ' + assumedAlgorithms.join(', ')))
  }

  var decodedToken;

  try {
    decodedToken = decode(jwtString, { complete: true });
  } catch(err) {
    return done(err);
  }

  if (!decodedToken) {
    return done(new JsonWebTokenError('invalid token'));
  }

  var header = decodedToken.header;
  var getSecret;

  if (options.algorithm !== header.alg) {
    return done(new JsonWebTokenError('invalid algorithm'));
  }

  if (header.alg === 'Ed25519') {
    try {
      secretOrPublicKey = ed25519Utils.toPublicKey(secretOrPublicKey);
    } catch (err) {
      return done(new JsonWebTokenError('Invalid Ed25519 public key'));
    }  
  }

  var valid;
  if(typeof secretOrPublicKey === 'function') {
    if(!callback) {
      return done(new JsonWebTokenError('verify must be called asynchronous if secret or public key is provided as a callback'));
    }

<<<<<<< HEAD
  try {
    if (header.alg === 'Ed25519') {
      // Token must have good format because jws.decode validated it.
      var securedInput = ed25519Utils.bufferFromString(util.format('%s.%s', parts[0], parts[1]));
      var signature = ed25519Utils.bufferFromString(parts[2], 'base64');
      valid = (signature.length === ed25519Utils.SIGNATURE_SIZE) && ed25519.Verify(securedInput, signature, secretOrPublicKey);
    } else {
      valid = jws.verify(jwtString, header.alg, secretOrPublicKey);
    }
  } catch (e) {
    return done(e);
=======
    getSecret = secretOrPublicKey;
  }
  else {
    getSecret = function(header, secretCallback) {
      return secretCallback(null, secretOrPublicKey);
    };
>>>>>>> 21137336
  }

  return getSecret(header, function(err, secretOrPublicKey) {
    if(err) {
      return done(new JsonWebTokenError('error in secret or public key callback: ' + err.message));
    }

    var hasSignature = parts[2].trim() !== '';

    if (!hasSignature && secretOrPublicKey){
      return done(new JsonWebTokenError('jwt signature is required'));
    }

    if (hasSignature && !secretOrPublicKey) {
      return done(new JsonWebTokenError('secret or public key must be provided'));
    }

    if (!hasSignature && !options.algorithms) {
      options.algorithms = ['none'];
    }

    if (!options.algorithms) {
      options.algorithms = ~secretOrPublicKey.toString().indexOf('BEGIN CERTIFICATE') ||
          ~secretOrPublicKey.toString().indexOf('BEGIN PUBLIC KEY') ?
        ['RS256', 'RS384', 'RS512', 'ES256', 'ES384', 'ES512'] :
        ~secretOrPublicKey.toString().indexOf('BEGIN RSA PUBLIC KEY') ?
          ['RS256', 'RS384', 'RS512'] :
          ['HS256', 'HS384', 'HS512'];

    }

    if (!~options.algorithms.indexOf(decodedToken.header.alg)) {
      return done(new JsonWebTokenError('invalid algorithm'));
    }

    var valid;

    try {
      valid = jws.verify(jwtString, decodedToken.header.alg, secretOrPublicKey);
    } catch (e) {
      return done(e);
    }

    if (!valid) {
      return done(new JsonWebTokenError('invalid signature'));
    }

    var payload = decodedToken.payload;

    if (typeof payload.nbf !== 'undefined' && !options.ignoreNotBefore) {
      if (typeof payload.nbf !== 'number') {
        return done(new JsonWebTokenError('invalid nbf value'));
      }
      if (payload.nbf > clockTimestamp + (options.clockTolerance || 0)) {
        return done(new NotBeforeError('jwt not active', new Date(payload.nbf * 1000)));
      }
    }

    if (typeof payload.exp !== 'undefined' && !options.ignoreExpiration) {
      if (typeof payload.exp !== 'number') {
        return done(new JsonWebTokenError('invalid exp value'));
      }
      if (clockTimestamp >= payload.exp + (options.clockTolerance || 0)) {
        return done(new TokenExpiredError('jwt expired', new Date(payload.exp * 1000)));
      }
    }

    if (options.audience) {
      var audiences = Array.isArray(options.audience) ? options.audience : [options.audience];
      var target = Array.isArray(payload.aud) ? payload.aud : [payload.aud];

      var match = target.some(function (targetAudience) {
        return audiences.some(function (audience) {
          return audience instanceof RegExp ? audience.test(targetAudience) : audience === targetAudience;
        });
      });

      if (!match) {
        return done(new JsonWebTokenError('jwt audience invalid. expected: ' + audiences.join(' or ')));
      }
    }

    if (options.issuer) {
      var invalid_issuer =
              (typeof options.issuer === 'string' && payload.iss !== options.issuer) ||
              (Array.isArray(options.issuer) && options.issuer.indexOf(payload.iss) === -1);

      if (invalid_issuer) {
        return done(new JsonWebTokenError('jwt issuer invalid. expected: ' + options.issuer));
      }
    }

    if (options.subject) {
      if (payload.sub !== options.subject) {
        return done(new JsonWebTokenError('jwt subject invalid. expected: ' + options.subject));
      }
    }

    if (options.jwtid) {
      if (payload.jti !== options.jwtid) {
        return done(new JsonWebTokenError('jwt jwtid invalid. expected: ' + options.jwtid));
      }
    }

    if (options.maxAge) {
      if (typeof payload.iat !== 'number') {
        return done(new JsonWebTokenError('iat required when maxAge is specified'));
      }

      var maxAgeTimestamp = timespan(options.maxAge, payload.iat);
      if (typeof maxAgeTimestamp === 'undefined') {
        return done(new JsonWebTokenError('"maxAge" should be a number of seconds or string representing a timespan eg: "1d", "20h", 60'));
      }
      if (clockTimestamp >= maxAgeTimestamp + (options.clockTolerance || 0)) {
        return done(new TokenExpiredError('maxAge exceeded', new Date(maxAgeTimestamp * 1000)));
      }
    }

    return done(null, payload);
  });
};<|MERGE_RESOLUTION|>--- conflicted
+++ resolved
@@ -5,12 +5,9 @@
 var timespan          = require('./lib/timespan');
 var ed25519Utils      = require('./lib/ed25519Utils');
 var jws               = require('jws');
-<<<<<<< HEAD
 var xtend             = require('xtend');
 var ed25519           = require('ed25519');
 var util              = require('util');
-=======
->>>>>>> 21137336
 
 module.exports = function (jwtString, secretOrPublicKey, options, callback) {
   if ((typeof options === 'function') && !callback) {
@@ -116,32 +113,16 @@
     }  
   }
 
-  var valid;
-  if(typeof secretOrPublicKey === 'function') {
+  if (typeof secretOrPublicKey === 'function') {
     if(!callback) {
       return done(new JsonWebTokenError('verify must be called asynchronous if secret or public key is provided as a callback'));
     }
-
-<<<<<<< HEAD
-  try {
-    if (header.alg === 'Ed25519') {
-      // Token must have good format because jws.decode validated it.
-      var securedInput = ed25519Utils.bufferFromString(util.format('%s.%s', parts[0], parts[1]));
-      var signature = ed25519Utils.bufferFromString(parts[2], 'base64');
-      valid = (signature.length === ed25519Utils.SIGNATURE_SIZE) && ed25519.Verify(securedInput, signature, secretOrPublicKey);
-    } else {
-      valid = jws.verify(jwtString, header.alg, secretOrPublicKey);
-    }
-  } catch (e) {
-    return done(e);
-=======
     getSecret = secretOrPublicKey;
   }
   else {
     getSecret = function(header, secretCallback) {
       return secretCallback(null, secretOrPublicKey);
     };
->>>>>>> 21137336
   }
 
   return getSecret(header, function(err, secretOrPublicKey) {
@@ -180,7 +161,14 @@
     var valid;
 
     try {
-      valid = jws.verify(jwtString, decodedToken.header.alg, secretOrPublicKey);
+      if (header.alg === 'Ed25519') {
+        // Token must have good format because jws.decode validated it.
+        var securedInput = ed25519Utils.bufferFromString(util.format('%s.%s', parts[0], parts[1]));
+        var signature = ed25519Utils.bufferFromString(parts[2], 'base64');
+        valid = (signature.length === ed25519Utils.SIGNATURE_SIZE) && ed25519.Verify(securedInput, signature, secretOrPublicKey);
+      } else {
+        valid = jws.verify(jwtString, header.alg, secretOrPublicKey);
+      }
     } catch (e) {
       return done(e);
     }
