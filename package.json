{
<<<<<<< HEAD
  "name": "jsonwebtoken-ed25519",
  "version": "8.2.2-rc.2",
=======
  "name": "jsonwebtoken",
  "version": "8.3.0",
>>>>>>> 21137336
  "description": "JSON Web Token implementation (symmetric and asymmetric)",
  "main": "index.js",
  "scripts": {
    "test": "nyc --reporter=html --reporter=text mocha && nsp check && cost-of-modules"
  },
  "repository": {
    "type": "git",
    "url": "https://github.com/ozomer/node-jsonwebtoken"
  },
  "keywords": [
    "jwt"
  ],
  "author": "auth0",
  "license": "MIT",
  "bugs": {
    "url": "https://github.com/ozomer/node-jsonwebtoken/issues"
  },
  "dependencies": {
    "ed25519": "0.0.4",
    "jws": "3.1.5",
    "lodash.includes": "4.3.0",
    "lodash.isboolean": "3.0.3",
    "lodash.isinteger": "4.0.4",
    "lodash.isnumber": "3.0.3",
    "lodash.isplainobject": "4.0.6",
    "lodash.isstring": "4.0.1",
    "lodash.once": "4.1.1",
    "ms": "2.1.1",
    "xtend": "4.0.1"
  },
  "devDependencies": {
    "atob": "^1.1.2",
    "chai": "^1.10.0",
    "conventional-changelog": "~1.1.0",
    "cost-of-modules": "^1.0.1",
    "mocha": "^2.1.0",
    "nsp": "^2.6.2",
    "nyc": "^11.8.0",
    "sinon": "^6.0.0"
  },
  "engines": {
    "npm": ">=1.4.28",
    "node": ">=0.12"
  },
  "files": [
    "lib",
    "decode.js",
    "sign.js",
    "verify.js"
  ]
}<|MERGE_RESOLUTION|>--- conflicted
+++ resolved
@@ -1,11 +1,6 @@
 {
-<<<<<<< HEAD
   "name": "jsonwebtoken-ed25519",
-  "version": "8.2.2-rc.2",
-=======
-  "name": "jsonwebtoken",
   "version": "8.3.0",
->>>>>>> 21137336
   "description": "JSON Web Token implementation (symmetric and asymmetric)",
   "main": "index.js",
   "scripts": {
