# jsonwebtoken [![Build Status](https://secure.travis-ci.org/auth0/node-jsonwebtoken.png)](http://travis-ci.org/auth0/node-jsonwebtoken)


An implementation of [JSON Web Tokens](https://tools.ietf.org/html/rfc7519).

This was developed against `draft-ietf-oauth-json-web-token-08`. It makes use of [node-jws](https://github.com/brianloveswords/node-jws)

# Install

```bash
$ npm install jsonwebtoken
```

# Usage

### jwt.sign(payload, secretOrPrivateKey, options, [callback])

(Asynchronous) If a callback is supplied, callback is called with the JsonWebToken string

(Synchronous) Returns the JsonWebToken as string

`payload` could be an object literal, buffer or string. *Please note that* `exp` is only set if the payload is an object literal.

`secretOrPrivateKey` is a string or buffer containing either the secret for HMAC algorithms, or the PEM
encoded private key for RSA and ECDSA.

`options`:

* `algorithm` (default: `HS256`)
<<<<<<< HEAD
* `expiresIn`: expressed in seconds or an string describing a time span [rauchg/ms](https://github.com/rauchg/ms.js). Eg: `60`, `"2 days"`, `"10h"`, `"7d"`
=======
* `expiresInMinutes` or `expiresInSeconds`
* `notBeforeMinutes` or `notBeforeSeconds`
>>>>>>> f26ba4e2
* `audience`
* `subject`
* `issuer`
* `jwtid`
* `subject`
* `noTimestamp`
* `headers`

If `payload` is not a buffer or a string, it will be coerced into a string
using `JSON.stringify`.

<<<<<<< HEAD
If any `expiresIn`, `audience`, `subject`, `issuer` are not provided, there is no default. The jwt generated won't include those properties in the payload.
=======
If any `expiresInMinutes`, `notBeforeMinutes`, `audience`, `subject`, `issuer`, `jwtid`, `subject` are not provided, there is no default. The jwt generated won't include those properties in the payload.
>>>>>>> f26ba4e2

Additional headers can be provided via the `headers` object.

Generated jwts will include an `iat` claim by default unless `noTimestamp` is specified.

Example

```js
// sign with default (HMAC SHA256)
var jwt = require('jsonwebtoken');
var token = jwt.sign({ foo: 'bar' }, 'shhhhh');

// sign with RSA SHA256
var cert = fs.readFileSync('private.key');  // get private key
var token = jwt.sign({ foo: 'bar' }, cert, { algorithm: 'RS256'});

// sign asynchronously
jwt.sign({ foo: 'bar' }, cert, { algorithm: 'RS256' }, function(token) {
  console.log(token);
});
```

### jwt.verify(token, secretOrPublicKey, [options, callback])

<<<<<<< HEAD
=======
`options`:

*  `ignoreExpiration`
*  `ignoreNotBefore`
*  `audience`
*  `issuer`
*  `jwtid`
*  `subject`


>>>>>>> f26ba4e2
(Asynchronous) If a callback is supplied, function acts asynchronously. Callback passed the payload decoded if the signature (and optionally expiration, audience, issuer) are valid. If not, it will be passed the error.

(Synchronous) If a callback is not supplied, function acts synchronously. Returns the payload decoded if the signature (and optionally expiration, audience, issuer) are valid. If not, it will throw the error.

`token` is the JsonWebToken string

`secretOrPublicKey` is a string or buffer containing either the secret for HMAC algorithms, or the PEM
encoded public key for RSA and ECDSA.

`options`

* `algorithms`: List of strings with the names of the allowed algorithms. For instance, `["HS256", "HS384"]`.
* `audience`: if you want to check audience (`aud`), provide a value here
* `issuer`: if you want to check issuer (`iss`), provide a value here
* `ignoreExpiration`: if `true` do not validate the expiration of the token.
<<<<<<< HEAD
* `maxAge`: optional sets an expiration based on the `iat` field. Eg `2h`
=======
* `ignoreNotBefore`: if `true` do not validate the not before of the token.
* `jwtid`: if you want to check JWT ID (`jti`), provide a value here
* `subject`: if you want to check subject (`sub`), provide a value here
>>>>>>> f26ba4e2

```js
// verify a token symmetric - synchronous
var decoded = jwt.verify(token, 'shhhhh');
console.log(decoded.foo) // bar

// verify a token symmetric
jwt.verify(token, 'shhhhh', function(err, decoded) {
  console.log(decoded.foo) // bar
});

// invalid token - synchronous
try {
  var decoded = jwt.verify(token, 'wrong-secret');
} catch(err) {
  // err
}

// invalid token
jwt.verify(token, 'wrong-secret', function(err, decoded) {
  // err
  // decoded undefined
});

// verify a token asymmetric
var cert = fs.readFileSync('public.pem');  // get public key
jwt.verify(token, cert, function(err, decoded) {
  console.log(decoded.foo) // bar
});

// verify audience
var cert = fs.readFileSync('public.pem');  // get public key
jwt.verify(token, cert, { audience: 'urn:foo' }, function(err, decoded) {
  // if audience mismatch, err == invalid audience
});

// verify issuer
var cert = fs.readFileSync('public.pem');  // get public key
jwt.verify(token, cert, { audience: 'urn:foo', issuer: 'urn:issuer' }, function(err, decoded) {
  // if issuer mismatch, err == invalid issuer
});

// verify jwt id
var cert = fs.readFileSync('public.pem');  // get public key
jwt.verify(token, cert, { audience: 'urn:foo', issuer: 'urn:issuer', jwtid: 'jwtid' }, function(err, decoded) {
  // if jwt id mismatch, err == invalid jwt id
});

// verify subject
var cert = fs.readFileSync('public.pem');  // get public key
jwt.verify(token, cert, { audience: 'urn:foo', issuer: 'urn:issuer', jwtid: 'jwtid', subject: 'subject' }, function(err, decoded) {
  // if subject mismatch, err == invalid subject
});

// alg mismatch
var cert = fs.readFileSync('public.pem'); // get public key
jwt.verify(token, cert, { algorithms: ['RS256'] }, function (err, payload) {
  // if token alg != RS256,  err == invalid signature
});

```

### jwt.decode(token [, options])

(Synchronous) Returns the decoded payload without verifying if the signature is valid.

__Warning:__ This will __not__ verify whether the signature is valid. You should __not__ use this for untrusted messages. You most likely want to use `jwt.verify` instead.

`token` is the JsonWebToken string

`options`:

* `json`: force JSON.parse on the payload even if the header doesn't contain `"typ":"JWT"`.
* `complete`: return an object with the decoded payload and header.

Example

```js
// get the decoded payload ignoring signature, no secretOrPrivateKey needed
var decoded = jwt.decode(token);

// get the decoded payload and header
var decoded = jwt.decode(token, {complete: true});
console.log(decoded.header);
console.log(decoded.payload)
```

## Errors & Codes
Possible thrown errors during verification.
Error is the first argument of the verification callback.

### TokenExpiredError

Thrown error if the token is expired.

Error object:

* name: 'TokenExpiredError'
* message: 'jwt expired'
* expiredAt: [ExpDate]

```js
jwt.verify(token, 'shhhhh', function(err, decoded) {
  if (err) {
    /*
      err = {
        name: 'TokenExpiredError',
        message: 'jwt expired',
        expiredAt: 1408621000
      }
    */
  }
});
```

### JsonWebTokenError
Error object:

* name: 'JsonWebTokenError'
* message:
  * 'jwt malformed'
  * 'jwt signature is required'
  * 'invalid signature'
  * 'jwt audience invalid. expected: [OPTIONS AUDIENCE]'
  * 'jwt issuer invalid. expected: [OPTIONS ISSUER]'
  * 'jwt id invalid. expected: [OPTIONS JWT ID]'
  * 'jwt subject invalid. expected: [OPTIONS SUBJECT]'

```js
jwt.verify(token, 'shhhhh', function(err, decoded) {
  if (err) {
    /*
      err = {
        name: 'JsonWebTokenError',
        message: 'jwt malformed'
      }
    */
  }
});
```

## Algorithms supported

Array of supported algorithms. The following algorithms are currently supported.

alg Parameter Value | Digital Signature or MAC Algorithm
----------------|----------------------------
HS256 | HMAC using SHA-256 hash algorithm
HS384 | HMAC using SHA-384 hash algorithm
HS512 | HMAC using SHA-512 hash algorithm
RS256 | RSASSA using SHA-256 hash algorithm
RS384 | RSASSA using SHA-384 hash algorithm
RS512 | RSASSA using SHA-512 hash algorithm
ES256 | ECDSA using P-256 curve and SHA-256 hash algorithm
ES384 | ECDSA using P-384 curve and SHA-384 hash algorithm
ES512 | ECDSA using P-521 curve and SHA-512 hash algorithm
none | No digital signature or MAC value included

## Issue Reporting

If you have found a bug or if you have a feature request, please report them at this repository issues section. Please do not report security vulnerabilities on the public GitHub issue tracker. The [Responsible Disclosure Program](https://auth0.com/whitehat) details the procedure for disclosing security issues.

# TODO

* X.509 certificate chain is not checked

## Author

[Auth0](https://auth0.com)

## License

This project is licensed under the MIT license. See the [LICENSE](LICENSE) file for more info.<|MERGE_RESOLUTION|>--- conflicted
+++ resolved
@@ -27,12 +27,8 @@
 `options`:
 
 * `algorithm` (default: `HS256`)
-<<<<<<< HEAD
 * `expiresIn`: expressed in seconds or an string describing a time span [rauchg/ms](https://github.com/rauchg/ms.js). Eg: `60`, `"2 days"`, `"10h"`, `"7d"`
-=======
-* `expiresInMinutes` or `expiresInSeconds`
 * `notBeforeMinutes` or `notBeforeSeconds`
->>>>>>> f26ba4e2
 * `audience`
 * `subject`
 * `issuer`
@@ -44,11 +40,7 @@
 If `payload` is not a buffer or a string, it will be coerced into a string
 using `JSON.stringify`.
 
-<<<<<<< HEAD
-If any `expiresIn`, `audience`, `subject`, `issuer` are not provided, there is no default. The jwt generated won't include those properties in the payload.
-=======
-If any `expiresInMinutes`, `notBeforeMinutes`, `audience`, `subject`, `issuer`, `jwtid`, `subject` are not provided, there is no default. The jwt generated won't include those properties in the payload.
->>>>>>> f26ba4e2
+If any `expiresIn`, `notBeforeMinutes`, `audience`, `subject`, `issuer` are not provided, there is no default. The jwt generated won't include those properties in the payload.
 
 Additional headers can be provided via the `headers` object.
 
@@ -73,19 +65,6 @@
 
 ### jwt.verify(token, secretOrPublicKey, [options, callback])
 
-<<<<<<< HEAD
-=======
-`options`:
-
-*  `ignoreExpiration`
-*  `ignoreNotBefore`
-*  `audience`
-*  `issuer`
-*  `jwtid`
-*  `subject`
-
-
->>>>>>> f26ba4e2
 (Asynchronous) If a callback is supplied, function acts asynchronously. Callback passed the payload decoded if the signature (and optionally expiration, audience, issuer) are valid. If not, it will be passed the error.
 
 (Synchronous) If a callback is not supplied, function acts synchronously. Returns the payload decoded if the signature (and optionally expiration, audience, issuer) are valid. If not, it will throw the error.
@@ -101,13 +80,9 @@
 * `audience`: if you want to check audience (`aud`), provide a value here
 * `issuer`: if you want to check issuer (`iss`), provide a value here
 * `ignoreExpiration`: if `true` do not validate the expiration of the token.
-<<<<<<< HEAD
-* `maxAge`: optional sets an expiration based on the `iat` field. Eg `2h`
-=======
-* `ignoreNotBefore`: if `true` do not validate the not before of the token.
+*  `ignoreNotBefore`...
 * `jwtid`: if you want to check JWT ID (`jti`), provide a value here
 * `subject`: if you want to check subject (`sub`), provide a value here
->>>>>>> f26ba4e2
 
 ```js
 // verify a token symmetric - synchronous
