--- conflicted
+++ resolved
@@ -38,15 +38,11 @@
 };
 
 module.exports.verify = function(jwtString, secretOrPublicKey, options, callback) {
-<<<<<<< HEAD
-  if ((typeof options === 'function') && !callback) callback = options, options = null;
-=======
   if ((typeof options === 'function') && !callback) {
     callback = options;
     options = {};
   }
 
->>>>>>> 0acfe4f5
   if (!options) options = {};
 
   if (callback) {
