--- conflicted
+++ resolved
@@ -17,11 +17,7 @@
 
     it('should without options', function(done) {
       var callback = function(err, decoded) {
-<<<<<<< HEAD
-      assert.ok(decoded.foo);
-=======
         assert.ok(decoded.foo);
->>>>>>> 002cce17
         assert.equal('bar', decoded.foo);
         done();
       };
@@ -63,8 +59,6 @@
       });
     });
 
-<<<<<<< HEAD
-=======
     it('should throw when the payload is not json', function(done) {
       var token = jwt.sign('bar', 'secret', { algorithm: 'HS256' });
       jwt.verify(token, 'secret', function(err, decoded) {
@@ -93,6 +87,5 @@
       });
     });
 
->>>>>>> 002cce17
   });
 });